--- conflicted
+++ resolved
@@ -23,7 +23,10 @@
     def parse(self):
         try:
             self.data = doom_wad.DoomWad.from_io(self.infile)
+        # TODO: decide what exceptions to catch
         except (Exception, ValidationNotEqualError) as e:
+            raise UnpackParserException(e.args)
+        except BaseException as e:
             raise UnpackParserException(e.args)
         check_condition(self.data.num_index_entries > 0, "no lumps defined")
 
@@ -33,10 +36,5 @@
             self.unpacked_size = max(self.unpacked_size, i.offset + i.size)
 
     def set_metadata_and_labels(self):
-<<<<<<< HEAD
         self.unpack_results.set_labels(['doom', 'wad', 'resource'])
         self.unpack_results.set_metadata({})
-=======
-        self.unpack_results['labels'] = ['doom', 'wad', 'resource']
-        self.unpack_results['metadata'] = {}
->>>>>>> 3e53a5ca
