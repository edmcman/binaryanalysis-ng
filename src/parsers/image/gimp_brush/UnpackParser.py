--- conflicted
+++ resolved
@@ -4,7 +4,6 @@
 from kaitaistruct import ValidationNotEqualError
 from . import gimp_brush
 
-<<<<<<< HEAD
 from PIL.GbrImagePlugin import GbrImageFile
 
 '''
@@ -18,8 +17,6 @@
     def unpack_function(self, fileresult, scan_environment, offset, unpack_dir):
         return unpack_gimp_brush(fileresult, scan_environment, offset, unpack_dir)
 '''
-=======
->>>>>>> 3e53a5ca
 
 class GimpBrushUnpackParser(UnpackParser):
     extensions = ['.gbr']
@@ -37,11 +34,10 @@
     def parse(self):
         try:
             self.data = gimp_brush.GimpBrush.from_io(self.infile)
-<<<<<<< HEAD
+        # TODO: decide what exceptions to catch
+        except (Exception, ValidationNotEqualError) as e:
+            raise UnpackParserException(e.args)
         except BaseException as e:
-=======
-        except (Exception, ValidationNotEqualError) as e:
->>>>>>> 3e53a5ca
             raise UnpackParserException(e.args)
 
         check_condition(self.data.header.version < 3, "Invalid version")
@@ -62,15 +58,8 @@
             raise UnpackParserException(e.args)
 
     def set_metadata_and_labels(self):
-<<<<<<< HEAD
         self.unpack_results.set_labels(['gimp brush', 'graphics'])
         self.unpack_results.set_metadata({'width': self.data.width,
                                            'height': self.data.height,
                                            'color_depth': self.data.color_depth
                                         })
-=======
-        self.unpack_results['labels'] = ['gimp brush', 'graphics']
-        self.unpack_results['metadata'] = {'width': self.data.header.width,
-                                           'height': self.data.header.height,
-                                           'color_depth': self.data.header.color_depth}
->>>>>>> 3e53a5ca
