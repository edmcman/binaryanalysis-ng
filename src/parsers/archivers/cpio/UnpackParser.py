import os
import stat
import pathlib
from . import cpio_new_ascii
from . import cpio_new_crc
from . import cpio_portable_ascii
from . import cpio_old_binary
from UnpackParser import UnpackParser
from UnpackParserException import UnpackParserException
<<<<<<< HEAD
from FileResult import FileResult
=======
from kaitaistruct import ValidationNotEqualError
>>>>>>> 3e53a5ca

def rewrite_symlink(file_path, target_path):
    """rewrites a symlink of target_path, relative to file_path.
    target_path and file_path are both Path objects. Returns a
    Path object, representing a relative symlink.
    We assume that file_path is normalized.
    """
    file_path = pathlib.Path('/') / file_path
    target_res = (file_path.parent / target_path).resolve()
    target_dir_count = len(target_res.parts[1:-1])
    file_dir_count = len(file_path.parts[1:-1])
    if target_path.is_absolute():
        ddots = ['..'] * file_dir_count 
        link_path = pathlib.Path('.').joinpath(*ddots) \
                .joinpath(*target_res.parts[1:])
    else:
        ddots = ['..'] * min(file_dir_count, file_dir_count - target_dir_count)
        link_path = pathlib.Path('.').joinpath(*ddots) / target_path.name
    return link_path

class CpioBaseUnpackParser(UnpackParser):
    extensions = []
    signatures = []
    pretty_name = 'cpio'

    def calculate_unpacked_size(self):
        self.unpacked_size = self.infile.tell() - self.offset
        # the cpio(5) man page is unclear about the padding at the end of
        # the file. It looks like the file is padded to make the total
        # file size a multiple of 16, but more research is needed. For
        # now, we ignore the padding and accept a wrong size.
    def unpack_directory(self, filename):
        outfile_full = self.scan_environment.unpack_path(filename)
        os.makedirs(outfile_full, exist_ok=True)

    def unpack_regular(self, filename, start, length):
        self.extract_to_file(filename, start, length)

    def unpack_device(self, filename):
        pass

    def unpack_link(self, filename, target, rewrite=False):
        """we assume filename is normalized. If rewrite is True, symlinks are
        rewritten to point to other extracted files."""
        file_path = pathlib.Path(filename)
        target_path = pathlib.Path(target)
        if rewrite:
            link_path = rewrite_symlink(file_path, target_path)
        else:
            link_path = target_path

        outfile_rel = self.rel_unpack_dir / file_path
        outfile_full = self.scan_environment.unpack_path(outfile_rel)
        os.makedirs(outfile_full.parent, exist_ok=True)
        outfile_full.symlink_to(link_path)

    def unpack(self):
        unpacked_files = []
        pos = 0
        for e in self.data.entries:
            out_labels = []
            if e.filename != self.data.trailing_filename:
                file_path = pathlib.Path(e.filename)
                if file_path.is_absolute():
                    file_path = file_path.relative_to('/')
                mode = e.header.cpio_mode
                outfile_rel = self.rel_unpack_dir / file_path
                if stat.S_ISDIR(mode):
                    self.unpack_directory(outfile_rel)
                elif stat.S_ISLNK(mode):
                    self.unpack_link(file_path, e.filedata.decode())
                    out_labels.append('symbolic link')
                elif stat.S_ISCHR(mode) or stat.S_ISBLK(mode):
                    self.unpack_device(outfile_rel)
                    continue
                elif stat.S_ISREG(mode):
                    filedata_start = e.header.hsize + e.header.nsize + e.header.npaddingsize
                    self.unpack_regular(outfile_rel,
                            pos + filedata_start, e.header.fsize)

                fr = FileResult(self.fileresult,
                        self.rel_unpack_dir / file_path,
                        set(out_labels))
                unpacked_files.append( fr )
            pos += e.header.bsize
<<<<<<< HEAD
        return unpacked_files
    def set_metadata_and_labels(self):
        return
=======
        return files_and_labels
>>>>>>> 3e53a5ca

class CpioNewAsciiUnpackParser(CpioBaseUnpackParser):
    extensions = []
    signatures = [ (0, b'070701') ]

    def parse(self):
        try:
                self.data = cpio_new_ascii.CpioNewAscii.from_io(self.infile)
<<<<<<< HEAD
        except BaseException as e:
=======
        except (Exception, ValidationNotEqualError) as e:
>>>>>>> 3e53a5ca
            raise UnpackParserException(e.args)

class CpioNewCrcUnpackParser(CpioBaseUnpackParser):
    extensions = []
    signatures = [ (0, b'070702') ]
    pretty_name = 'cpio'

    def parse(self):
        try:
            self.data = cpio_new_crc.CpioNewCrc.from_io(self.infile)
<<<<<<< HEAD
        except BaseException as e:
=======
        except (Exception, ValidationNotEqualError) as e:
>>>>>>> 3e53a5ca
            raise UnpackParserException(e.args)

class CpioPortableAsciiUnpackParser(CpioBaseUnpackParser):
    extensions = []
    signatures = [ (0, b'070707') ]
    pretty_name = 'cpio'

    def parse(self):
        try:
            self.data = cpio_portable_ascii.CpioPortableAscii.from_io(self.infile)
<<<<<<< HEAD
        except BaseException as e:
=======
        except (Exception, ValidationNotEqualError) as e:
>>>>>>> 3e53a5ca
            raise UnpackParserException(e.args)

class CpioOldBinaryUnpackParser(CpioBaseUnpackParser):
    extensions = []
    signatures = [ (0, b'\xc7\x71') ]
    pretty_name = 'cpio'

    def parse(self):
        try:
            self.data = cpio_old_binary.CpioOldBinary.from_io(self.infile)
<<<<<<< HEAD
        except BaseException as e:
            raise UnpackParserException(e.args)

=======
        except (Exception, ValidationNotEqualError) as e:
            raise UnpackParserException(e.args)
>>>>>>> 3e53a5ca
<|MERGE_RESOLUTION|>--- conflicted
+++ resolved
@@ -7,11 +7,8 @@
 from . import cpio_old_binary
 from UnpackParser import UnpackParser
 from UnpackParserException import UnpackParserException
-<<<<<<< HEAD
 from FileResult import FileResult
-=======
 from kaitaistruct import ValidationNotEqualError
->>>>>>> 3e53a5ca
 
 def rewrite_symlink(file_path, target_path):
     """rewrites a symlink of target_path, relative to file_path.
@@ -97,13 +94,9 @@
                         set(out_labels))
                 unpacked_files.append( fr )
             pos += e.header.bsize
-<<<<<<< HEAD
         return unpacked_files
     def set_metadata_and_labels(self):
         return
-=======
-        return files_and_labels
->>>>>>> 3e53a5ca
 
 class CpioNewAsciiUnpackParser(CpioBaseUnpackParser):
     extensions = []
@@ -112,11 +105,10 @@
     def parse(self):
         try:
                 self.data = cpio_new_ascii.CpioNewAscii.from_io(self.infile)
-<<<<<<< HEAD
+        # TODO: decide what exceptions to catch
+        except (Exception, ValidationNotEqualError) as e:
+            raise UnpackParserException(e.args)
         except BaseException as e:
-=======
-        except (Exception, ValidationNotEqualError) as e:
->>>>>>> 3e53a5ca
             raise UnpackParserException(e.args)
 
 class CpioNewCrcUnpackParser(CpioBaseUnpackParser):
@@ -127,11 +119,10 @@
     def parse(self):
         try:
             self.data = cpio_new_crc.CpioNewCrc.from_io(self.infile)
-<<<<<<< HEAD
+        # TODO: decide what exceptions to catch
+        except (Exception, ValidationNotEqualError) as e:
+            raise UnpackParserException(e.args)
         except BaseException as e:
-=======
-        except (Exception, ValidationNotEqualError) as e:
->>>>>>> 3e53a5ca
             raise UnpackParserException(e.args)
 
 class CpioPortableAsciiUnpackParser(CpioBaseUnpackParser):
@@ -142,11 +133,10 @@
     def parse(self):
         try:
             self.data = cpio_portable_ascii.CpioPortableAscii.from_io(self.infile)
-<<<<<<< HEAD
+        # TODO: decide what exceptions to catch
+        except (Exception, ValidationNotEqualError) as e:
+            raise UnpackParserException(e.args)
         except BaseException as e:
-=======
-        except (Exception, ValidationNotEqualError) as e:
->>>>>>> 3e53a5ca
             raise UnpackParserException(e.args)
 
 class CpioOldBinaryUnpackParser(CpioBaseUnpackParser):
@@ -157,11 +147,8 @@
     def parse(self):
         try:
             self.data = cpio_old_binary.CpioOldBinary.from_io(self.infile)
-<<<<<<< HEAD
-        except BaseException as e:
-            raise UnpackParserException(e.args)
-
-=======
+        # TODO: decide what exceptions to catch
         except (Exception, ValidationNotEqualError) as e:
             raise UnpackParserException(e.args)
->>>>>>> 3e53a5ca
+        except BaseException as e:
+            raise UnpackParserException(e.args)