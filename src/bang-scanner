#!/usr/bin/python3

# Binary Analysis Next Generation (BANG!)
#
# This file is part of BANG.
#
# BANG is free software: you can redistribute it and/or modify
# it under the terms of the GNU Affero General Public License,
# version 3, as published by the Free Software Foundation.
#
# BANG is distributed in the hope that it will be useful,
# but WITHOUT ANY WARRANTY; without even the implied warranty of
# MERCHANTABILITY or FITNESS FOR A PARTICULAR PURPOSE.  See the
# GNU Affero General Public License for more details.
#
# You should have received a copy of the GNU Affero General Public
# License, version 3, along with BANG.  If not, see
# <http://www.gnu.org/licenses/>
#
# Copyright 2018-2019 - Armijn Hemel
# Licensed under the terms of the GNU Affero General Public License
# version 3
# SPDX-License-Identifier: AGPL-3.0-only
#
# Gets a file and unpacks contents using standard functionality in
# Python 3 or some custom code and writes the contents to a temporary
# directory.

import sys
import os
import pathlib
import stat
import shutil
import datetime
import tempfile

# import modules needed for multiprocessing
import multiprocessing
import queue

# import some module for collecting statistics and information about
# the run time environment of the tool, plus of runs.
import logging
import platform
import getpass

# import module for database
import psycopg2

# import the local files with unpacking methods
import bangunpack
import bangandroid
import bangfilesystems
import bangmedia

# import other local files
import bangfilescans
import bangsignatures
from bangsignatures import maxsignaturesoffset
from bangscanneroptions import BangScannerOptions
<<<<<<< HEAD
from banglogging import log, uselogging

=======
from banglogging import log
import banglogging
>>>>>>> 8950ef3c

from reporter.picklereport import *
from reporter.jsonreport import *
from reporter.humanreadablereport import *

<<<<<<< HEAD

# For proximity matching use the TLSH module. This is not a standard
# module.
import tlsh

from bangsignatures import maxsignaturesoffset

=======
>>>>>>> 8950ef3c
from FileContentsComputer import *
from FileResult import FileResult
from ScanEnvironment import *
from Unpacker import *
from ScanJob import *
<<<<<<< HEAD

=======
>>>>>>> 8950ef3c

def connect_to_bang_database(options):
    return psycopg2.connect(database=options.postgresql_db,
                            user=options.postgresql_user,
                            password=options.postgresql_password,
                            port=options.postgresql_port,
                            host=options.postgresql_host)


def main(argv):
<<<<<<< HEAD
    # global uselogging
=======
>>>>>>> 8950ef3c
    options = BangScannerOptions().get()

    # test the database. If the connection fails it depends on whether
    # or not it should be treated as a fatal error. If not, then
    # continue without using any of the database functionality.
    if options.usedatabase:
        try:
            c = connect_to_bang_database(options)
            c.close()
        except Exception as e:
            if options.dbconnectionerrorfatal:
                print("Database error: missing/wrong configuration or database not running", file=sys.stderr)
                sys.exit(1)
            options.usedatabase = False

    # tuple of database connection/database cursor
    bangdbconns = []

    # create database connections if any database is used
    if options.usedatabase:
        for i in range(0, options.bangthreads):
            bangconn = connect_to_bang_database(options)
            bangcursor = bangconn.cursor()
            bangdbconns.append((bangconn, bangcursor))

    # first determine how many bytes should be scanned for known
    # signatures using a sliding window. This should not be set too
    # large for performance reasons and not too low (to avoid a
    # silly window). Ideally this is a few times the value of
    # 'maxsignaturesoffset'
    maxbytes = max(200000, maxsignaturesoffset+1)

    # create a list of all the files that should be scanned
    checkfiles = []
    if os.path.isdir(options.checkpath):
        dirwalk = os.walk(options.checkpath)
        for i in dirwalk:
            for j in i[2]:
                scanfilename = os.path.join(i[0], j)
                if not os.path.exists(scanfilename):
                    continue

                # ... and should be a real file
                if not stat.S_ISREG(os.stat(scanfilename).st_mode):
                    continue

                filesize = os.stat(scanfilename).st_size
                # Don't scan an empty file
                if filesize == 0:
                    continue
                checkfiles.append(scanfilename)
    else:
        checkfiles.append(options.checkpath)

    if not checkfiles:
        print("No files to scan found, exiting", file=sys.stderr)
        sys.exit(1)

    if options.uselogging:
        banglogging.uselogging = True
        # set up logging
        logging.basicConfig(level=logging.DEBUG, format='%(asctime)s %(message)s')
        banglogger = logging.getLogger()

        # remove the standard log handler, as it will be different
        # per scan directory
        for i in banglogger.handlers:
            banglogger.removeHandler(i)

    # scan each individual file that needs to be scanned in
    # alphabetical sort order (Python default)
    for checkfile in sorted(checkfiles):
        # store a UTC time stamp
        scandate = datetime.datetime.utcnow()

        # create a directory for the scan
        scandirectory = pathlib.Path(tempfile.mkdtemp(prefix='bang-scan-',
                                                      dir=options.baseunpackdirectory))

        # create an empty file "STARTED" to easily identify
        # active (or crashed) scans.
        startedfile = open(scandirectory / "STARTED", 'wb')
        startedfile.close()

        # now create a directory structure inside the scandirectory:
        # unpack/ -- this is where all the unpacked data will be stored
        # results/ -- this is where files describing the unpacked data
        #             will be stored
        # logs/ -- this is where logs from the scan will be stored
        unpackdirectory = scandirectory / "unpack"
        unpackdirectory.mkdir()

        resultsdirectory = scandirectory / "results"
        resultsdirectory.mkdir()

        if banglogging.uselogging:
            logdirectory = scandirectory / "logs"
            logdirectory.mkdir()

            # create a log file inside the log directory and
            # add it to the BANG logger
            # This is done for each file.
            # TODO: use a system wide logger if configured
            bangloghandler = logging.FileHandler(filename=logdirectory / 'unpack.log')
            banglogger.addHandler(bangloghandler)
        log(logging.INFO, "Started scanning %s" % checkfile)

        # create a process manager for managing the threads
        processmanager = multiprocessing.Manager()

        # first create two queues: one for scanning files, the other one
        # for reporting results.
        scanfilequeue = processmanager.JoinableQueue(maxsize=0)
        resultqueue = processmanager.JoinableQueue(maxsize=0)
        processes = []

        # copy the file that needs to be scanned to the temporary
        # directory.
        try:
            shutil.copy(checkfile, unpackdirectory)
        except:
            print("Could not copy %s to scanning directory %s" % (checkfile, unpackdirectory), file=sys.stderr)
            log(logging.WARNING, "Could not copy %s to scanning directory" % checkfile)
            log(logging.INFO, "Finished scanning %s" % checkfile)
            # move the file "STARTED" to "FINISHED" to easily identify
            # active (or crashed) scans
            shutil.move(scandirectory / "STARTED",
                        scandirectory / "FINISHED")
            os.utime(scandirectory / "FINISHED")

            if options.removescandirectory:
                shutil.rmtree(scandirectory)
            continue

        # The scan queue will be used to put files into that need to be
        # scanned and processes. New files wil keep being added to it
        # while results are being unpacked recursively.
        # Initially one file will be in this queue, namely the first file.
        # After files are unpacked they will be added to the queue, as they
        # can be scanned in a trivially parallel way.

        # Create a list of labels to pass around. The first element is
        # tagged as 'root', as it is the root of the unpacking tree.
        labels = ['root']

        # Create a scanjob for the first file to be scanned
        fileresult = FileResult(
<<<<<<< HEAD
                pathlib.Path(os.path.basename(checkfile)),
=======
                unpackdirectory / os.path.basename(checkfile),
                os.path.basename(checkfile),
                None,
>>>>>>> 8950ef3c
                None,
                set(labels))
        j = ScanJob(fileresult)
        scanfilequeue.put(j)

        # create a lock to control access to any shared data structures
        processlock = multiprocessing.Lock()

        # create a shared dictionary
        checksumdict = processmanager.dict()

        # create a scan environment for the new scan
        scanenvironment = ScanEnvironment(
            # set the maximum size for the amount of bytes to be read
            maxbytes = maxbytes,
            # set the size of bytes to be read during scanning hashes
            readsize = 10240,
            createbytecounter = options.createbytecounter,
            tlshmaximum = options.tlshmaximum,
            synthesizedminimum = 10,
<<<<<<< HEAD
            logging = uselogging,
=======
            logging = banglogging.uselogging,
>>>>>>> 8950ef3c
            paddingname = 'PADDING',
            unpackdirectory = unpackdirectory,
            temporarydirectory = options.temporarydirectory,
            resultsdirectory = resultsdirectory,
            scanfilequeue = scanfilequeue,
            resultqueue = resultqueue,
            processlock = processlock,
            checksumdict = checksumdict,
            )

        # create processes for unpacking archives
        for i in range(0, options.bangthreads):
            if not options.usedatabase:
                dbconn0 = None
                dbconn1 = None
            else:
                dbconn0 = bangdbconns[i][0]
                dbconn1 = bangdbconns[i][1]
            p = multiprocessing.Process(target=processfile,
                    args=(dbconn0, dbconn1, scanenvironment))
            processes.append(p)

        # then start all the processes
        for p in processes:
            p.start()

        # wait for the queues to be empty.
        scanfilequeue.join()

        # There is one result for each file in the result
        # queue, which need to be merged into a structure
        # matching the directory tree that was unpacked. The name
        # of each file that is unpacked serves as key into
        # the structure.
        scantree = {}

        while True:
            try:
                fileresult = resultqueue.get_nowait()
                try:
                    scantree[str(fileresult.filename)] = fileresult.get()
                    resultqueue.task_done()
                except KeyError:
                    # TODO: this is never the case, is it?
                    pass

            except queue.Empty as e:
                # Queue is empty
                break

        resultqueue.join()

        # Done processing, terminate processes that were created
        for p in processes:
            p.terminate()

        scandatefinished = datetime.datetime.utcnow()

        # move the file "STARTED" to "FINISHED" to easily identify
        # active (or crashed) scans
        shutil.move(scandirectory / "STARTED",
                    scandirectory / "FINISHED")
        os.utime(scandirectory / "FINISHED")

        # now store the scan tree results with other data
        scanresult = {
            'scantree': scantree,
            # statistics about this particular session
            'session': {'start': scandate,
                        'stop': scandatefinished,
                        'duration': (scandatefinished - scandate).total_seconds(),
                        'user': getpass.getuser(),
                        'checkfile': checkfile,
                       },
            # information about the platform
            'platform': {'machine': platform.machine(),
                         'architecture': platform.architecture()[0],
                         'processor': platform.processor(),
                         'node': platform.node(),
                         'system': platform.system(),
                         'release': platform.release(),
                         'libc': platform.libc_ver()[0],
                         'libcversion': platform.libc_ver()[1],
                        },
            # some information about the used Python version
            'python': {'version': platform.python_version(),
                       'implementation': platform.python_implementation(),
                      },
        }

        # write all results to a Python pickle
        picklefile = open(scandirectory / 'bang.pickle', 'wb')
        PickleReporter(picklefile).report(scanresult)
        picklefile.close()

        jsonfile = open(scandirectory / 'bang.json', 'w')
        JsonReporter(jsonfile).report(scanresult)
        jsonfile.close()

        if options.writereport:
            reportfile = open(scandirectory / 'report.txt', 'w')
            HumanReadableReporter(reportfile).report(scanresult)
            reportfile.close()

        # The end.
        log(logging.INFO, "Finished scanning %s" % checkfile)
        if options.uselogging:
            # flush any remaining data
            bangloghandler.flush()

            # remove the log file from the system logger
            banglogger.removeHandler(bangloghandler)
            bangloghandler.close()

        if options.removescandirectory:
            shutil.rmtree(scandirectory)

    # clean up the database cursors and
    # close all connections to the database
    for c in bangdbconns:
        # first close the cursor
        c[1].close()
        # then close the database connection
        c[0].close()

    # finally shut down logging
    logging.shutdown()


if __name__ == "__main__":
    main(sys.argv)<|MERGE_RESOLUTION|>--- conflicted
+++ resolved
@@ -58,37 +58,18 @@
 import bangsignatures
 from bangsignatures import maxsignaturesoffset
 from bangscanneroptions import BangScannerOptions
-<<<<<<< HEAD
-from banglogging import log, uselogging
-
-=======
 from banglogging import log
 import banglogging
->>>>>>> 8950ef3c
 
 from reporter.picklereport import *
 from reporter.jsonreport import *
 from reporter.humanreadablereport import *
 
-<<<<<<< HEAD
-
-# For proximity matching use the TLSH module. This is not a standard
-# module.
-import tlsh
-
-from bangsignatures import maxsignaturesoffset
-
-=======
->>>>>>> 8950ef3c
 from FileContentsComputer import *
 from FileResult import FileResult
 from ScanEnvironment import *
 from Unpacker import *
 from ScanJob import *
-<<<<<<< HEAD
-
-=======
->>>>>>> 8950ef3c
 
 def connect_to_bang_database(options):
     return psycopg2.connect(database=options.postgresql_db,
@@ -99,10 +80,6 @@
 
 
 def main(argv):
-<<<<<<< HEAD
-    # global uselogging
-=======
->>>>>>> 8950ef3c
     options = BangScannerOptions().get()
 
     # test the database. If the connection fails it depends on whether
@@ -250,13 +227,7 @@
 
         # Create a scanjob for the first file to be scanned
         fileresult = FileResult(
-<<<<<<< HEAD
                 pathlib.Path(os.path.basename(checkfile)),
-=======
-                unpackdirectory / os.path.basename(checkfile),
-                os.path.basename(checkfile),
-                None,
->>>>>>> 8950ef3c
                 None,
                 set(labels))
         j = ScanJob(fileresult)
@@ -277,11 +248,7 @@
             createbytecounter = options.createbytecounter,
             tlshmaximum = options.tlshmaximum,
             synthesizedminimum = 10,
-<<<<<<< HEAD
-            logging = uselogging,
-=======
             logging = banglogging.uselogging,
->>>>>>> 8950ef3c
             paddingname = 'PADDING',
             unpackdirectory = unpackdirectory,
             temporarydirectory = options.temporarydirectory,
